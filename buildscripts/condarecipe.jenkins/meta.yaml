package:
  name: numba
  version: {{ environ.get('GIT_DESCRIBE_TAG','') }}

source:
  git_url: git@github.com:numba/numba.git

build:
  number: {{ environ.get('GIT_DESCRIBE_NUMBER', 0) }}
  entry_points:
    - pycc = numba.pycc:main
    - numba = numba.numba_entry:main

requirements:
  # build and run dependencies are duplicated to avoid setuptools issues
  # when we also set install_requires in setup.py
  build:
    - python
    - argparse        [py26]
    - numpy
    # On channel https://binstar.org/numba/
<<<<<<< HEAD
    - llvmlite 0.5.1
=======
    - llvmlite 0.6*
>>>>>>> d3807d4e
    - funcsigs       [py26 or py27]
  run:
    - python
    - argparse        [py26]
    - numpy
    # On channel https://binstar.org/numba/
<<<<<<< HEAD
    - llvmlite 0.5.1
=======
    - llvmlite 0.6*
>>>>>>> d3807d4e
    - funcsigs       [py26 or py27]
test:
  requires:
    - argparse       [py26]
    - unittest2      [py26]
    - cudatoolkit
    - jinja2
  files:
    - mandel.py
  commands:
    - pycc -h
    - numba -h<|MERGE_RESOLUTION|>--- conflicted
+++ resolved
@@ -19,22 +19,14 @@
     - argparse        [py26]
     - numpy
     # On channel https://binstar.org/numba/
-<<<<<<< HEAD
-    - llvmlite 0.5.1
-=======
     - llvmlite 0.6*
->>>>>>> d3807d4e
     - funcsigs       [py26 or py27]
   run:
     - python
     - argparse        [py26]
     - numpy
     # On channel https://binstar.org/numba/
-<<<<<<< HEAD
-    - llvmlite 0.5.1
-=======
     - llvmlite 0.6*
->>>>>>> d3807d4e
     - funcsigs       [py26 or py27]
 test:
   requires:
