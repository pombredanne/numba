--- conflicted
+++ resolved
@@ -87,13 +87,12 @@
     return layout
 
 
-<<<<<<< HEAD
 # NumPy ufunc loop matching logic
 # Finds out the loop that will be used (its complete type signature) when called with
 # the given input types.
 # ufunc - The ufunc we want to check
 # op_dtypes - a string containing the dtypes of the operands using numpy char encoding.
-# 
+#
 # return value - the full identifier of the loop. f.e: 'dd->d' or None if no matching
 #                loop is found.
 _typemap = {
@@ -138,9 +137,10 @@
         if numpy.alltrue([numpy.can_cast(*x) for x in zip(op_dtypes, candidate[0:ufunc.nin])]):
             # found
             return candidate
-                          
+
     return None
-=======
+
+
 def from_struct_dtype(dtype):
     if dtype.hasobject:
         raise TypeError("Do not support object containing dtype")
@@ -153,4 +153,3 @@
     align = dtype.alignment
 
     return types.Record(str(dtype.descr), fields, size, align, dtype)
->>>>>>> 4b0e5625
