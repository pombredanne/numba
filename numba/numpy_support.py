--- conflicted
+++ resolved
@@ -107,11 +107,6 @@
     'm' - timedelta64
     'M' - datetime64
     'e' - float16
-<<<<<<< HEAD
-=======
-    'F' - complex float (complex64, made of two floats)
-    'D' - complex double (complex128, made of two doubles)
->>>>>>> e9e09c02
     """
     return '?bBhHiIlLqQfdFD'
 
