from __future__ import print_function, division, absolute_import
from numba import unittest_support as unittest
from numba.special import typeof
from numba import vectorize, types, jit
import numpy

def dummy(x):
    return x


class TestDispatcher(unittest.TestCase):

    def test_typeof(self):
        self.assertEqual(typeof(numpy.int8(1)), types.int8)
        self.assertEqual(typeof(numpy.uint16(1)), types.uint16)
        self.assertEqual(typeof(numpy.float64(1)), types.float64)
        self.assertEqual(typeof(numpy.complex128(1)), types.complex128)

    def test_numba_interface(self):
        """
        Check that vectorize can accept a decorated object.
        """
        vectorize('f8(f8)')(jit(dummy))

    def test_no_argument(self):
        @jit
        def foo():
            return 1
        
        # Just make sure this doesn't crash
        foo()
<<<<<<< HEAD
    
=======

    def test_inspect_types(self):
        @jit
        def foo(a, b):
            return a + b

        foo(1, 2)
        # Exercise the method
        foo.inspect_types()



>>>>>>> b1dd6b9b
if __name__ == '__main__':
    unittest.main()<|MERGE_RESOLUTION|>--- conflicted
+++ resolved
@@ -29,9 +29,7 @@
         
         # Just make sure this doesn't crash
         foo()
-<<<<<<< HEAD
     
-=======
 
     def test_inspect_types(self):
         @jit
@@ -44,6 +42,5 @@
 
 
 
->>>>>>> b1dd6b9b
 if __name__ == '__main__':
     unittest.main()