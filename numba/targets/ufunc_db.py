--- conflicted
+++ resolved
@@ -193,9 +193,6 @@
         'dd->d': npyfuncs.np_real_floor_div_impl,
         'FF->F': npyfuncs.np_complex_floor_div_impl,
         'DD->D': npyfuncs.np_complex_floor_div_impl,
-<<<<<<< HEAD
-        'mq->m': npdatetime.timedelta_over_number,
-        'md->m': npdatetime.timedelta_over_number,
     }
 
     ufunc_db[np.power] = {
@@ -214,8 +211,6 @@
         'FF->F': npyfuncs.np_complex_power_impl,
         'DD->D': npyfuncs.np_complex_power_impl,
     }
-=======
-    }
 
     # Inject datetime64 support
     try:
@@ -263,5 +258,4 @@
         ufunc_db[np.floor_divide].update({
             'mq->m': npdatetime.timedelta_over_number,
             'md->m': npdatetime.timedelta_over_number,
-        })
->>>>>>> 29d80a7e
+        })