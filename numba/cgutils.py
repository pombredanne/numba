"""
Generic helpers for LLVM code generation.
"""

from __future__ import print_function, division, absolute_import
from contextlib import contextmanager
import functools
import re

from llvmlite import ir
from llvmlite.llvmpy.core import Constant, Type
import llvmlite.llvmpy.core as lc
from numba import datamodel

from . import utils


true_bit = Constant.int(Type.int(1), 1)
false_bit = Constant.int(Type.int(1), 0)
true_byte = Constant.int(Type.int(8), 1)
false_byte = Constant.int(Type.int(8), 0)


def as_bool_byte(builder, value):
    return builder.zext(value, Type.int(8))


def as_bool_bit(builder, value):
    return builder.icmp(lc.ICMP_NE, value, Constant.null(value.type))


def make_anonymous_struct(builder, values):
    """
    Create an anonymous struct containing the given LLVM *values*.
    """
    struct_type = Type.struct([v.type for v in values])
    struct_val = Constant.undef(struct_type)
    for i, v in enumerate(values):
        struct_val = builder.insert_value(struct_val, v, i)
    return struct_val


def make_bytearray(buf):
    """
    Make a byte array constant from *buf*.
    """
    b = bytearray(buf)
    n = len(b)
    return ir.Constant(ir.ArrayType(ir.IntType(8), n), b)

_struct_proxy_cache = {}


def create_struct_proxy(fe_type):
    """
    Returns a specialized StructProxy subclass for the given fe_type.
    """
    res = _struct_proxy_cache.get(fe_type)
    if res is None:
        clsname = StructProxy.__name__ + '_' + str(fe_type)
        bases = (StructProxy,)
        clsmembers = dict(_fe_type=fe_type)
        res = type(clsname, bases, clsmembers)
        _struct_proxy_cache[fe_type] = res
    return res


class StructProxy(object):
    """
    Creates a `Structure` like interface that is constructed with information
    from DataModel instance.  FE type must have a data model that is a
    subclass of StructModel.
    """
    # The following class members must be overridden by subclass
    _fe_type = None

    def __init__(self, context, builder, value=None, ref=None):
        self._context = context
        self._dmm = self._context.data_model_manager
        self._datamodel = self._dmm[self._fe_type]
        if not isinstance(self._datamodel, datamodel.StructModel):
            raise TypeError("Not a structure model: {0}".format(self._dmodel))
        self._builder = builder

        self._be_type = self._datamodel.get_value_type()
        assert not is_pointer(self._be_type)

        if ref is not None:
            assert value is None
            assert ref.type.pointee == self._be_type
            self._value = ref
        else:
            self._value = alloca_once(self._builder, self._be_type)
            if value is not None:
                self._builder.store(value, self._value)

    def _get_ptr_by_index(self, index):
        geped = self._builder.gep(self._value,
                                  [Constant.int(Type.int(), 0),
                                   Constant.int(Type.int(), index)])
        return geped

    def _get_ptr_by_name(self, attrname):
        index = self._datamodel.get_field_position(attrname)
        return self._get_ptr_by_index(index)

    def __getattr__(self, field):
        """
        Load the LLVM value of the named *field*.
        """
        if not field.startswith('_'):
            return self[self._datamodel.get_field_position(field)]
        else:
            raise AttributeError(field)

    def __setattr__(self, field, value):
        """
        Store the LLVM *value* into the named *field*.
        """
        if field.startswith('_'):
            return super(StructProxy, self).__setattr__(field, value)
        self[self._datamodel.get_field_position(field)] = value

    def __getitem__(self, index):
        """
        Load the LLVM value of the field at *index*.
        """

        return self._builder.load(self._get_ptr_by_index(index))

    def __setitem__(self, index, value):
        """
        Store the LLVM *value* into the field at *index*.
        """
        ptr = self._get_ptr_by_index(index)
        self._builder.store(value, ptr)

    def __len__(self):
        """
        Return the number of fields.
        """
        return self._datamodel.field_count

    def _getpointer(self):
        """
        Return the LLVM pointer to the underlying structure.
        """
        return self._value

    def _getvalue(self):
        """
        Load and return the value of the underlying LLVM structure.
        """
        return self._builder.load(self._value)

    def _setvalue(self, value):
        """Store the value in this structure"""
        assert not is_pointer(value.type)
        assert value.type == self._type, (value.type, self._type)
        self._builder.store(value, self._value)


class Structure(object):
    """
    A high-level object wrapping a alloca'ed LLVM structure, including
    named fields and attribute access.
    """

    # XXX Should this warrant several separate constructors?
    def __init__(self, context, builder, value=None, ref=None, cast_ref=False):
        self._type = context.get_struct_type(self)
        self._context = context
        self._builder = builder
        if ref is None:
            self._value = alloca_once(builder, self._type)
            if value is not None:
                assert not is_pointer(value.type)
                assert value.type == self._type, (value.type, self._type)
                builder.store(value, self._value)
        else:
            assert value is None
            assert is_pointer(ref.type)
            if self._type != ref.type.pointee:
                if cast_ref:
                    ref = builder.bitcast(ref, Type.pointer(self._type))
                else:
                    raise TypeError(
                        "mismatching pointer type: got %s, expected %s"
                        % (ref.type.pointee, self._type))
            self._value = ref

        self._namemap = {}
        self._fdmap = []
        self._typemap = []
        base = Constant.int(Type.int(), 0)
        for i, (k, tp) in enumerate(self._fields):
            self._namemap[k] = i
            self._fdmap.append((base, Constant.int(Type.int(), i)))
            self._typemap.append(tp)

    def _get_ptr_by_index(self, index):
        ptr = self._builder.gep(self._value, self._fdmap[index])
        return ptr

    def _get_ptr_by_name(self, attrname):
        return self._get_ptr_by_index(self._namemap[attrname])

    def __getattr__(self, field):
        """
        Load the LLVM value of the named *field*.
        """
        if not field.startswith('_'):
            return self[self._namemap[field]]
        else:
            raise AttributeError(field)

    def __setattr__(self, field, value):
        """
        Store the LLVM *value* into the named *field*.
        """
        if field.startswith('_'):
            return super(Structure, self).__setattr__(field, value)
        self[self._namemap[field]] = value

    def __getitem__(self, index):
        """
        Load the LLVM value of the field at *index*.
        """

        return self._builder.load(self._get_ptr_by_index(index))

    def __setitem__(self, index, value):
        """
        Store the LLVM *value* into the field at *index*.
        """
        ptr = self._get_ptr_by_index(index)
        if ptr.type.pointee != value.type:
<<<<<<< HEAD
            dstty = ptr.type.pointee
            srcty = value.type
            is_differ_by_addrspace = (is_pointer(dstty) and is_pointer(srcty)
                                      and dstty.pointee == srcty.pointee)
            if is_differ_by_addrspace:
                genaddrspace = self._context.generic_addrspace
                if dstty.addrspace == genaddrspace:
                    # Is storing to generic addrspace
                    asgen = self._context.addrspacecast(self._builder, value,
                                                        genaddrspace)
                    self._builder.store(asgen, ptr)
                    return

            raise AssertionError("Type mismatch: __setitem__(%d, ...) "
                                 "expected %r but got %r"
                                 % (index, str(ptr.type.pointee), str(value.type)))
=======
            fmt = "Type mismatch: __setitem__(%d, ...) expected %r but got %r"
            raise AssertionError(fmt % (index,
                                        str(ptr.type.pointee),
                                        str(value.type)))
>>>>>>> 049a8b11
        self._builder.store(value, ptr)

    def __len__(self):
        """
        Return the number of fields.
        """
        return len(self._namemap)

    def _getpointer(self):
        """
        Return the LLVM pointer to the underlying structure.
        """
        return self._value

    def _getvalue(self):
        """
        Load and return the value of the underlying LLVM structure.
        """
        return self._builder.load(self._value)

    def _setvalue(self, value):
        """Store the value in this structure"""
        assert not is_pointer(value.type)
        assert value.type == self._type, (value.type, self._type)
        self._builder.store(value, self._value)

    # __iter__ is derived by Python from __len__ and __getitem__


def get_function(builder):
    return builder.basic_block.function


def get_module(builder):
    return builder.basic_block.function.module


def append_basic_block(builder, name=''):
    return get_function(builder).append_basic_block(name)


@contextmanager
def goto_block(builder, bb):
    """
    A context manager which temporarily positions *builder* at the end
    of basic block *bb* (but before any terminator).
    """
    bbold = builder.basic_block
    term = bb.terminator
    if term is not None:
        builder.position_before(term)
    else:
        builder.position_at_end(bb)
    yield
    builder.position_at_end(bbold)


@contextmanager
def goto_entry_block(builder):
    fn = get_function(builder)
    with goto_block(builder, fn.entry_basic_block):
        yield


def alloca_once(builder, ty, size=None, name=''):
    """Allocate stack memory at the entry block of the current function
    pointed by ``builder`` withe llvm type ``ty``.  The optional ``size`` arg
    set the number of element to allocate.  The default is 1.  The optional
    ``name`` arg set the symbol name inside the llvm IR for debugging.
    """
    with goto_entry_block(builder):
        return builder.alloca(ty, size=size, name=name)


def alloca_once_value(builder, value, name=''):
    """
    Like alloca_once(), but passing a *value* instead of a type.  The
    type is inferred and the allocated slot is also initialized with the
    given value.
    """
    storage = alloca_once(builder, value.type)
    builder.store(value, storage)
    return storage


def terminate(builder, bbend):
    bb = builder.basic_block
    if bb.terminator is None:
        builder.branch(bbend)


def get_null_value(ltype):
    return Constant.null(ltype)


def is_null(builder, val):
    null = get_null_value(val.type)
    return builder.icmp(lc.ICMP_EQ, null, val)


def is_not_null(builder, val):
    null = get_null_value(val.type)
    return builder.icmp(lc.ICMP_NE, null, val)


def set_branch_weight(builder, brinst, trueweight, falseweight):
    module = get_module(builder)
    mdid = lc.MetaDataString.get(module, "branch_weights")
    trueweight = lc.Constant.int(Type.int(), trueweight)
    falseweight = lc.Constant.int(Type.int(), falseweight)
    md = lc.MetaData.get(module, [mdid, trueweight, falseweight])
    brinst.set_metadata("prof", md)


@contextmanager
def if_unlikely(builder, pred):
    bb = builder.basic_block
    with ifthen(builder, pred):
        yield
    brinst = bb.instructions[-1]
    set_branch_weight(builder, brinst, trueweight=1, falseweight=99)


@contextmanager
def if_likely(builder, pred):
    bb = builder.basic_block
    with ifthen(builder, pred):
        yield
    brinst = bb.instructions[-1]
    set_branch_weight(builder, brinst, trueweight=99, falseweight=1)


@contextmanager
def ifthen(builder, pred):
    bb = builder.basic_block
    bbif = append_basic_block(builder, add_postfix(bb.name, '.if'))
    bbend = append_basic_block(builder, add_postfix(bb.name, '.endif'))
    builder.cbranch(pred, bbif, bbend)

    with goto_block(builder, bbif):
        yield bbend
        terminate(builder, bbend)

    builder.position_at_end(bbend)


@contextmanager
def ifnot(builder, pred):
    with ifthen(builder, builder.not_(pred)):
        yield


@contextmanager
def ifelse(builder, pred, expect=None):
    bbtrue = append_basic_block(builder, 'if.true')
    bbfalse = append_basic_block(builder, 'if.false')
    bbendif = append_basic_block(builder, 'endif')

    br = builder.cbranch(pred, bbtrue, bbfalse)
    if expect is not None:
        if expect:
            set_branch_weight(builder, br, trueweight=99, falseweight=1)
        else:
            set_branch_weight(builder, br, trueweight=1, falseweight=99)

    then = IfBranchObj(builder, bbtrue, bbendif)
    otherwise = IfBranchObj(builder, bbfalse, bbendif)

    yield then, otherwise

    builder.position_at_end(bbendif)


class IfBranchObj(object):
    def __init__(self, builder, bbenter, bbend):
        self.builder = builder
        self.bbenter = bbenter
        self.bbend = bbend

    def __enter__(self):
        self.builder.position_at_end(self.bbenter)

    def __exit__(self, exc_type, exc_val, exc_tb):
        terminate(self.builder, self.bbend)


@contextmanager
def for_range(builder, count, intp):
    start = Constant.int(intp, 0)
    stop = count

    bbcond = append_basic_block(builder, "for.cond")
    bbbody = append_basic_block(builder, "for.body")
    bbend = append_basic_block(builder, "for.end")

    bbstart = builder.basic_block
    builder.branch(bbcond)

    ONE = Constant.int(intp, 1)

    with goto_block(builder, bbcond):
        index = builder.phi(intp, name="loop.index")
        pred = builder.icmp(lc.ICMP_SLT, index, stop)
        builder.cbranch(pred, bbbody, bbend)

    with goto_block(builder, bbbody):
        yield index
        bbbody = builder.basic_block
        incr = builder.add(index, ONE)
        terminate(builder, bbcond)

    index.add_incoming(start, bbstart)
    index.add_incoming(incr, bbbody)

    builder.position_at_end(bbend)


@contextmanager
def for_range_slice(builder, start, stop, step, intp, inc=True):
    """
    Generate LLVM IR for a for-loop based on a slice

    Parameters
    -------------
    builder : object
        Builder object
    start : int
        The beginning value of the slice
    stop : int
        The end value of the slice
    step : int
        The step value of the slice
    intp :
        The data type
    inc : boolean, optional
        A flag to handle the step < 0 case, in which case we decrement the loop

    Returns
    -----------
        None
    """

    bbcond = append_basic_block(builder, "for.cond")
    bbbody = append_basic_block(builder, "for.body")
    bbend = append_basic_block(builder, "for.end")
    bbstart = builder.basic_block
    builder.branch(bbcond)

    with goto_block(builder, bbcond):
        index = builder.phi(intp, name="loop.index")
        if (inc):
            pred = builder.icmp(lc.ICMP_SLT, index, stop)
        else:
            pred = builder.icmp(lc.ICMP_SGT, index, stop)
        builder.cbranch(pred, bbbody, bbend)

    with goto_block(builder, bbbody):
        yield index
        bbbody = builder.basic_block
        incr = builder.add(index, step)
        terminate(builder, bbcond)

    index.add_incoming(start, bbstart)
    index.add_incoming(incr, bbbody)
    builder.position_at_end(bbend)


@contextmanager
def loop_nest(builder, shape, intp):
    with _loop_nest(builder, shape, intp) as indices:
        assert len(indices) == len(shape)
        yield indices


@contextmanager
def _loop_nest(builder, shape, intp):
    with for_range(builder, shape[0], intp) as ind:
        if len(shape) > 1:
            with _loop_nest(builder, shape[1:], intp) as indices:
                yield (ind,) + indices
        else:
            yield (ind,)


def pack_array(builder, values):
    n = len(values)
    ty = values[0].type
    ary = Constant.undef(Type.array(ty, n))
    for i, v in enumerate(values):
        ary = builder.insert_value(ary, v, i)
    return ary


def unpack_tuple(builder, tup, count):
    vals = [builder.extract_value(tup, i)
            for i in range(count)]
    return vals


def get_item_pointer(builder, aryty, ary, inds, wraparound=False):
    shapes = unpack_tuple(builder, ary.shape, count=aryty.ndim)
    strides = unpack_tuple(builder, ary.strides, count=aryty.ndim)
    return get_item_pointer2(builder, data=ary.data, shape=shapes,
                             strides=strides, layout=aryty.layout, inds=inds,
                             wraparound=wraparound)


def get_item_pointer2(builder, data, shape, strides, layout, inds,
                      wraparound=False):
    if wraparound:
        # Wraparound
        indices = []
        for ind, dimlen in zip(inds, shape):
            ZERO = Constant.null(ind.type)
            negative = builder.icmp(lc.ICMP_SLT, ind, ZERO)
            wrapped = builder.add(dimlen, ind)
            selected = builder.select(negative, wrapped, ind)
            indices.append(selected)
    else:
        indices = inds
    if not indices:
        # Indexing with empty tuple
        return builder.gep(data, [get_null_value(Type.int(32))])
    intp = indices[0].type
    # Indexing code
    if layout in 'CF':
        steps = []
        # Compute steps for each dimension
        if layout == 'C':
            # C contiguous
            for i in range(len(shape)):
                last = Constant.int(intp, 1)
                for j in shape[i + 1:]:
                    last = builder.mul(last, j)
                steps.append(last)
        elif layout == 'F':
            # F contiguous
            for i in range(len(shape)):
                last = Constant.int(intp, 1)
                for j in shape[:i]:
                    last = builder.mul(last, j)
                steps.append(last)
        else:
            raise Exception("unreachable")

        # Compute index
        loc = Constant.int(intp, 0)
        for i, s in zip(indices, steps):
            tmp = builder.mul(i, s)
            loc = builder.add(loc, tmp)
        ptr = builder.gep(data, [loc])
        return ptr
    else:
        # Any layout
        dimoffs = [builder.mul(s, i) for s, i in zip(strides, indices)]
        offset = functools.reduce(builder.add, dimoffs)
        return pointer_add(builder, data, offset)


def normalize_slice(builder, slice, length):
    """
    Clip stop
    """
    stop = slice.stop
    doclip = builder.icmp(lc.ICMP_SGT, stop, length)
    slice.stop = builder.select(doclip, length, stop)


def get_range_from_slice(builder, slicestruct):
    diff = builder.sub(slicestruct.stop, slicestruct.start)
    length = builder.sdiv(diff, slicestruct.step)
    is_neg = is_neg_int(builder, length)
    length = builder.select(is_neg, get_null_value(length.type), length)
    return length


def get_strides_from_slice(builder, ndim, strides, slice, ax):
    oldstrides = unpack_tuple(builder, strides, ndim)
    return builder.mul(slice.step, oldstrides[ax])


def is_scalar_zero(builder, value):
    """
    Return a predicate representing whether *value* is equal to zero.
    """
    assert not is_pointer(value.type)
    assert not is_struct(value.type)
    nullval = Constant.null(value.type)
    if value.type in (Type.float(), Type.double()):
        isnull = builder.fcmp(lc.FCMP_OEQ, nullval, value)
    else:
        isnull = builder.icmp(lc.ICMP_EQ, nullval, value)
    return isnull


def is_not_scalar_zero(builder, value):
    """
    Return a predicate representin whether a *value* is not equal to zero.
    not exactly "not is_scalar_zero" because of nans
    """
    assert not is_pointer(value.type)
    assert not is_struct(value.type)
    nullval = Constant.null(value.type)
    if value.type in (Type.float(), Type.double()):
        isnull = builder.fcmp(lc.FCMP_UNE, nullval, value)
    else:
        isnull = builder.icmp(lc.ICMP_NE, nullval, value)
    return isnull


def is_scalar_zero_or_nan(builder, value):
    """
    Return a predicate representing whether *value* is equal to either zero
    or NaN.
    """
    assert not is_pointer(value.type)
    assert not is_struct(value.type)
    nullval = Constant.null(value.type)
    if value.type in (Type.float(), Type.double()):
        isnull = builder.fcmp(lc.FCMP_UEQ, nullval, value)
    else:
        isnull = builder.icmp(lc.ICMP_EQ, nullval, value)
    return isnull

is_true = is_not_scalar_zero
is_false = is_scalar_zero

def is_scalar_neg(builder, value):
    """is _value_ negative?. Assumes _value_ is signed"""
    nullval = Constant.null(value.type)
    if value.type in (Type.float(), Type.double()):
        isneg = builder.fcmp(lc.FCMP_OLT, value, nullval)
    else:
        isneg = builder.icmp(lc.ICMP_SLT, value, nullval)
    return isneg


def guard_null(context, builder, value, exc_tuple):
    """
    Guard against *value* being null or zero.
    *exc_tuple* should be a (exception type, arguments...) tuple.
    """
    with if_unlikely(builder, is_scalar_zero(builder, value)):
        exc = exc_tuple[0]
        exc_args = exc_tuple[1:] or None
        context.call_conv.return_user_exc(builder, exc, exc_args)


guard_zero = guard_null


def is_struct(ltyp):
    """
    Whether the LLVM type *typ* is a pointer type.
    """
    return ltyp.kind == lc.TYPE_STRUCT


def is_pointer(ltyp):
    """
    Whether the LLVM type *typ* is a struct type.
    """
    return ltyp.kind == lc.TYPE_POINTER


def is_struct_ptr(ltyp):
    """
    Whether the LLVM type *typ* is a pointer-to-struct type.
    """
    return is_pointer(ltyp) and is_struct(ltyp.pointee)


def get_record_member(builder, record, offset, typ):
    pval = inbound_gep(builder, record, 0, offset)
    assert not is_pointer(pval.type.pointee)
    return builder.bitcast(pval, Type.pointer(typ))


def is_neg_int(builder, val):
    return builder.icmp(lc.ICMP_SLT, val, get_null_value(val.type))


def inbound_gep(builder, ptr, *inds):
    idx = []
    for i in inds:
        if isinstance(i, int):
            ind = Constant.int(Type.int(32), i)
        else:
            ind = i
        idx.append(ind)
    return builder.gep(ptr, idx, inbounds=True)


def gep(builder, ptr, *inds):
    idx = []
    for i in inds:
        if isinstance(i, int):
            # NOTE: llvm only accepts int32 inside structs, not int64
            ind = Constant.int(Type.int(32), i)
        else:
            ind = i
        idx.append(ind)
    return builder.gep(ptr, idx)


def pointer_add(builder, ptr, offset, return_type=None):
    """
    Add an integral *offset* to pointer *ptr*, and return a pointer
    of *return_type* (or, if omitted, the same type as *ptr*).

    Note the computation is done in bytes, and ignores the width of
    the pointed item type.
    """
    intptr_t = Type.int(utils.MACHINE_BITS)
    intptr = builder.ptrtoint(ptr, intptr_t)
    if isinstance(offset, int):
        offset = Constant.int(intptr_t, offset)
    intptr = builder.add(intptr, offset)
    return builder.inttoptr(intptr, return_type or ptr.type)


def global_constant(builder_or_module, name, value, linkage=lc.LINKAGE_INTERNAL):
    """
    Get or create a (LLVM module-)global constant with *name* or *value*.
    """
    if isinstance(builder_or_module, lc.Module):
        module = builder_or_module
    else:
        module = get_module(builder_or_module)
    data = module.add_global_variable(value.type, name=name)
    data.linkage = linkage
    data.global_constant = True
    data.initializer = value
    return data


def divmod_by_constant(builder, val, divisor):
    """
    Compute the (quotient, remainder) of *val* divided by the constant
    positive *divisor*.  The semantics reflects those of Python integer
    floor division, rather than C's / LLVM's signed division and modulo.
    The difference lies with a negative *val*.
    """
    assert divisor > 0
    divisor = Constant.int(val.type, divisor)
    one = Constant.int(val.type, 1)

    quot = alloca_once(builder, val.type)

    with ifelse(builder, is_neg_int(builder, val)) as (if_neg, if_pos):
        with if_pos:
            # quot = val / divisor
            quot_val = builder.sdiv(val, divisor)
            builder.store(quot_val, quot)
        with if_neg:
            # quot = -1 + (val + 1) / divisor
            val_plus_one = builder.add(val, one)
            quot_val = builder.sdiv(val_plus_one, divisor)
            builder.store(builder.sub(quot_val, one), quot)

    # rem = val - quot * divisor
    # (should be slightly faster than a separate modulo operation)
    quot_val = builder.load(quot)
    rem_val = builder.sub(val, builder.mul(quot_val, divisor))
    return quot_val, rem_val


# ------------------------------------------------------------------------------
# Debug

class VerboseProxy(object):
    """
    Use to wrap llvm.core.Builder to track where segfault happens
    """

    def __init__(self, obj):
        self.__obj = obj

    def __getattr__(self, key):
        fn = getattr(self.__obj, key)
        if callable(fn):
            def wrapped(*args, **kws):
                import traceback

                traceback.print_stack()
                print(key, args, kws)
                try:
                    return fn(*args, **kws)
                finally:
                    print("ok")

            return wrapped
        return fn


def printf(builder, format_string, *values):
    str_const = Constant.stringz(format_string)
    global_str_const = get_module(builder).add_global_variable(str_const.type,
                                                               '')
    global_str_const.initializer = str_const

    idx = [Constant.int(Type.int(32), 0), Constant.int(Type.int(32), 0)]
    str_addr = global_str_const.gep(idx)

    args = []
    for v in values:
        if isinstance(v, int):
            args.append(Constant.int(Type.int(), v))
        elif isinstance(v, float):
            args.append(Constant.real(Type.double(), v))
        else:
            args.append(v)
    functype = Type.function(Type.int(32), [Type.pointer(Type.int(8))], True)
    fn = get_module(builder).get_or_insert_function(functype, 'printf')
    builder.call(fn, [str_addr] + args)


def cbranch_or_continue(builder, cond, bbtrue):
    """
    Branch conditionally or continue.

    Note: a new block is created and builder is moved to the end of the new
          block.
    """
    fn = get_function(builder)
    bbcont = fn.append_basic_block('.continue')
    builder.cbranch(cond, bbtrue, bbcont)
    builder.position_at_end(bbcont)
    return bbcont


def add_postfix(name, postfix):
    """Add postfix to string.  If the postfix is already there, add a counter.
    """
    regex = "(.*{0})([0-9]*)$".format(postfix)
    m = re.match(regex, name)
    if m:
        head, ct = m.group(1), m.group(2)
        if len(ct):
            ct = int(ct) + 1
        else:
            ct = 1

        return "{head}{ct}".format(head=head, ct=ct)
    return name + postfix
<|MERGE_RESOLUTION|>--- conflicted
+++ resolved
@@ -235,29 +235,10 @@
         """
         ptr = self._get_ptr_by_index(index)
         if ptr.type.pointee != value.type:
-<<<<<<< HEAD
-            dstty = ptr.type.pointee
-            srcty = value.type
-            is_differ_by_addrspace = (is_pointer(dstty) and is_pointer(srcty)
-                                      and dstty.pointee == srcty.pointee)
-            if is_differ_by_addrspace:
-                genaddrspace = self._context.generic_addrspace
-                if dstty.addrspace == genaddrspace:
-                    # Is storing to generic addrspace
-                    asgen = self._context.addrspacecast(self._builder, value,
-                                                        genaddrspace)
-                    self._builder.store(asgen, ptr)
-                    return
-
-            raise AssertionError("Type mismatch: __setitem__(%d, ...) "
-                                 "expected %r but got %r"
-                                 % (index, str(ptr.type.pointee), str(value.type)))
-=======
             fmt = "Type mismatch: __setitem__(%d, ...) expected %r but got %r"
             raise AssertionError(fmt % (index,
                                         str(ptr.type.pointee),
                                         str(value.type)))
->>>>>>> 049a8b11
         self._builder.store(value, ptr)
 
     def __len__(self):
