# -*- coding: utf-8 -*-
from __future__ import print_function, division, absolute_import

import os
import sys
<<<<<<< HEAD
import unittest
from itertools import ifilter, imap
from functools import partial
import subprocess

from numba.testing import test_support as support

=======
from itertools import ifilter
from functools import partial
import subprocess

>>>>>>> 84645e1e
from numba import PY3

import numba
root = os.path.dirname(os.path.abspath(numba.__file__))

# ______________________________________________________________________
# Test filtering

EXCLUDE_TEST_PACKAGES = [
    "numba.minivect",
    "numba.pyextensibletype",
    "numba.tests.broken_issues",
]

def make_path(root, predicate):
    "Call the predicate with a file path (e.g. numba/test/foo.py)"
    return lambda item: predicate(os.path.join(root, item))

def qualify_path(root, predicate):
    "Call the predicate with a dotted name (e.g. numba.tests.foo)"
    return make_path(root, lambda item: predicate(qualify_test_name(item)))


class Filter(object):
    def __init__(self, matcher=None):
        self.matcher = matcher

    def filter(self, root, dirs, files):
        matcher = make_path(root, self.matcher)
        return ifilter(matcher, dirs), ifilter(matcher, files)

class PackageFilter(Filter):
    def filter(self, root, dirs, files):
        matcher = qualify_path(root, self.matcher)
        return ifilter(matcher, dirs), files

class ModuleFilter(Filter):
    def filter(self, root, dirs, files):
        matcher = qualify_path(root, self.matcher)
        return dirs, ifilter(matcher, files)

class FileFilter(Filter):
    def filter(self, root, dirs, files):
        return dirs, [fn for fn in files if fn.endswith(".py")]

# ______________________________________________________________________
# Test discovery

class Walker(object):
    def __init__(self, root, filters):
        self.root = root
        self.filters = filters

    def walk(self):
        for root, dirs, files in os.walk(self.root):
            dirs[:], files[:] = apply_filters(root, dirs, files, self.filters)
            yield ([os.path.join(root, dir) for dir in dirs],
                   [os.path.join(root, fn) for fn in files])


def apply_filters(root, dirs, files, filters):
    for filter in filters:
        dirs, files = list(dirs), list(files)
        # print(filter, list(dirs), list(files))
        dirs, files = filter.filter(root, dirs, files)

    return dirs, files

def qualify_test_name(root):
    root, ext = os.path.splitext(root)
    qname = root.replace("/", ".").replace("\\", ".").replace(os.sep, ".") + "."
    offset = qname.rindex('numba.')
    return qname[offset:].rstrip(".")

def match(items, modname):
    return any(item in modname for item in items)

# ______________________________________________________________________
# Signal handling

def map_returncode_to_message(retcode):
    if retcode < 0:
        retcode = -retcode
        return signal_to_name.get(retcode, "Signal %d" % retcode)

    return ""

try:
    import signal
except ImportError:
    signal_to_name = {}
else:
    signal_to_name = dict((signal_code, signal_name)
                           for signal_name, signal_code in vars(signal).items()
                               if signal_name.startswith("SIG"))

# ______________________________________________________________________
# Test running

def test(whitelist=None, blacklist=None, print_failures_only=False):
    # FIXME
    # temporarily disable pycc test on win32
    if sys.platform.startswith('win32'):
        blacklist = ['test_pycc_tresult']

    # Make some test filters
    filters = [
        PackageFilter(lambda pkg: not any(
            pkg.startswith(p) for p in EXCLUDE_TEST_PACKAGES)),
        PackageFilter(lambda pkg: not pkg.endswith(".__pycache__")),
        ModuleFilter(lambda modname: modname.split('.')[-1].startswith("test_")),
        FileFilter(),
    ]

    if whitelist:
        filters.append(ModuleFilter(partial(match, whitelist)))

    if blacklist:
        filters.append(ModuleFilter(lambda item: not match(blacklist, item)))

    # Run tests
    runner = ProcessTestRunner(print_failures_only)
    run_tests(runner, filters)

    return 0 if runner.failed == 0 else 1

def run_tests(test_runner, filters, root=root):
    """
    Run tests:

        - Find tests in packages called 'tests'
        - Run any test files under a 'tests' package or a subpackage
    """
    testpkg_walker = Walker(root, filters)

    print("Running tests in %s" % os.path.join(root, "numba"))
    for testpkgs, _ in testpkg_walker.walk():
        for testpkg in testpkgs:
            if os.path.basename(testpkg) == "tests":
                # print("testdir:", testpkg)
                test_walker = Walker(testpkg, filters)
                for _, testfiles in test_walker.walk():
                    for testfile in testfiles:
                        # print("testfile:", testfile)
                        modname = qualify_test_name(testfile)
                        test_runner.collect(modname)

    test_runner.run()

class ProcessTestRunner(object):
    """
    Test runner used by runtests.py. Run all tests in subprocesses.
    """

    def __init__(self, print_failures_only):
        self.ran = 0
        self.failed = 0
        self.print_failures_only = print_failures_only

    def collect(self, modname):
        self.ran += 1
        if not self.print_failures_only:
            sys.stdout.write("%-70s" % (modname,))

        process = subprocess.Popen([sys.executable, '-m', modname],
                                   stdout=subprocess.PIPE,
                                   stderr=subprocess.PIPE)
        out, err = process.communicate()

        if process.returncode == 0:
            if not self.print_failures_only:
                sys.stdout.write(" SUCCESS\n")
        else:
            if self.print_failures_only:
                sys.stdout.write("%-69s" % (modname,))

            sys.stdout.write(" FAILED:\n%79s\n" % map_returncode_to_message(
                                                        process.returncode))
            if PY3:
                out = str(out, encoding='UTF-8')
                err = str(err, encoding='UTF-8')
            sys.stdout.write(out)
            sys.stdout.write(err)
            sys.stdout.write("-" * 80)
            sys.stdout.write('\n')
            self.failed += 1

    def run(self):
        sys.stdout.write("ran test files: failed: (%d/%d)\n" % (self.failed,
                                                                self.ran))

class UnitTestRunner(object):
    """
    Test runner used by runtests.py. Run all tests as a single unittest suite.
    """

    def __init__(self):
        self.ran = 0
        self.failed = 0
        # self.loader = unittest.TestLoader()
        self.suite = unittest.TestSuite()

    def collect(self, modname):
        module = __import__(modname, fromlist=[''])
        support.make_unit_tests(vars(module))

        classes = (unittest.TestCase, unittest.FunctionTestCase)
        for name, obj in vars(module).iteritems():
            if isinstance(obj, classes):
                self.suite.addTest(obj)
            elif isinstance(obj, type) and issubclass(obj, classes):
                tests = unittest.defaultTestLoader.loadTestsFromTestCase(obj)
                self.suite.addTests(tests)

    def run(self):
        runner = unittest.TextTestRunner()
        runner.run(self.suite)
        result = runner._makeResult()

        self.ran += result.testsRun
        self.failed += len(result.failures)
<|MERGE_RESOLUTION|>--- conflicted
+++ resolved
@@ -3,7 +3,6 @@
 
 import os
 import sys
-<<<<<<< HEAD
 import unittest
 from itertools import ifilter, imap
 from functools import partial
@@ -11,12 +10,6 @@
 
 from numba.testing import test_support as support
 
-=======
-from itertools import ifilter
-from functools import partial
-import subprocess
-
->>>>>>> 84645e1e
 from numba import PY3
 
 import numba
